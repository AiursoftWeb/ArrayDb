--- conflicted
+++ resolved
@@ -26,11 +26,6 @@
         };
         buffer.AddBuffered(sampleData);
         Assert.IsTrue(buffer.IsHot);
-<<<<<<< HEAD
-
-=======
-        
->>>>>>> f07c8d00
         await Task.Delay(2000);
         Assert.IsTrue(buffer.IsCold);
 
